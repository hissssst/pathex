--- conflicted
+++ resolved
@@ -6,11 +6,7 @@
 
 What if we need to update all values in the collection matching specific pattern?
 
-<<<<<<< HEAD
-This simple task can be solved using Elixir's `Enum` module but is kind of tough
-=======
 This simple task can be solved using Elixir's `Enum` module but it is quite tough
->>>>>>> f6c15b77
 to be polymorphic and reusable for different patterns or types of collections
 
 Let's say we have a list of users with roles and we want to add access to admin
